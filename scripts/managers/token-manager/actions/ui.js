/**
 * UI-focused Token Manager actions: mode/tab switching, encounter filter, and icon handlers.
 */

import { MODULE_ID } from '../../../constants.js';
<<<<<<< HEAD
=======
import {
  addTokenImageClickHandlers,
  panToAndSelectToken,
  panToWall,
} from '../../../ui/shared-ui-utils.js';
>>>>>>> a61d83f3
import { getSceneTargets, showNotification } from '../../../utils.js';

export async function toggleStateSelector(event, button) {
  // Remove selected class from all state selector buttons in the same container
  const container = button.closest('.bulk-state-buttons');
  if (container) {
    const allButtons = container.querySelectorAll('.state-selector-button');
    allButtons.forEach((btn) => btn.classList.remove('selected'));
  }

  // Add selected class to clicked button
  button.classList.add('selected');
}

export async function toggleMode(event, button) {
  const app = this;
  try {
    if (app?.observer?.actor?.type === 'loot') return;
  } catch (_) {}

  const currentPosition = app.position;
  try {
    const visibilityInputs = app.element.querySelectorAll('input[name^="visibility."]');
    const coverInputs = app.element.querySelectorAll('input[name^="cover."]');
    if (!app._savedModeData) app._savedModeData = {};
    if (!app._savedModeData[app.mode])
      app._savedModeData[app.mode] = { visibility: {}, cover: {}, walls: {} };
    if (!app._savedModeData[app.mode].visibility) app._savedModeData[app.mode].visibility = {};
    if (!app._savedModeData[app.mode].cover) app._savedModeData[app.mode].cover = {};
    if (!app._savedModeData[app.mode].walls) app._savedModeData[app.mode].walls = {};
    visibilityInputs.forEach((input) => {
      const tokenId = input.name.replace('visibility.', '');
      app._savedModeData[app.mode].visibility[tokenId] = input.value;
    });
    coverInputs.forEach((input) => {
      const tokenId = input.name.replace('cover.', '');
      app._savedModeData[app.mode].cover[tokenId] = input.value;
    });
  } catch (error) {
    console.error('Token Manager: Error saving form state:', error);
  }

  const newMode = app.mode === 'observer' ? 'target' : 'observer';
  app.mode = newMode;
  await app.render({ force: true });

  try {
    if (app._savedModeData && app._savedModeData[newMode]) {
      const visibilityInputs = app.element.querySelectorAll('input[name^="visibility."]');
      const coverInputs = app.element.querySelectorAll('input[name^="cover."]');
      visibilityInputs.forEach((input) => {
        const tokenId = input.name.replace('visibility.', '');
        if (app._savedModeData[newMode].visibility[tokenId]) {
          input.value = app._savedModeData[newMode].visibility[tokenId];
          const iconContainer = input.closest('.icon-selection');
          if (iconContainer) {
            const icons = iconContainer.querySelectorAll('.state-icon');
            icons.forEach((icon) => icon.classList.remove('selected'));
            const targetIcon = iconContainer.querySelector(`[data-state="${input.value}"]`);
            if (targetIcon) targetIcon.classList.add('selected');
          }
        }
      });
      coverInputs.forEach((input) => {
        const tokenId = input.name.replace('cover.', '');
        if (app._savedModeData[newMode].cover[tokenId]) {
          input.value = app._savedModeData[newMode].cover[tokenId];
          const iconContainer = input.closest('.icon-selection');
          if (iconContainer) {
            const icons = iconContainer.querySelectorAll('.state-icon');
            icons.forEach((icon) => icon.classList.remove('selected'));
            const targetIcon = iconContainer.querySelector(`[data-state="${input.value}"]`);
            if (targetIcon) targetIcon.classList.add('selected');
          }
        }
      });
    }
  } catch (error) {
    console.error('Token Manager: Error restoring saved form state:', error);
  }

  if (currentPosition) {
    app.setPosition({
      left: currentPosition.left,
      top: currentPosition.top,
      width: currentPosition.width,
    });
  }
}

export async function toggleTab(event, button) {
  const app = this;
  const newTab = button.dataset.tab;
  if (newTab && newTab !== app.activeTab) {
    try {
      const visibilityInputs = app.element.querySelectorAll('input[name^="visibility."]');
      const coverInputs = app.element.querySelectorAll('input[name^="cover."]');
      if (!app._savedModeData) app._savedModeData = {};
      if (!app._savedModeData[app.mode])
        app._savedModeData[app.mode] = { visibility: {}, cover: {} };
      visibilityInputs.forEach((input) => {
        const tokenId = input.name.replace('visibility.', '');
        app._savedModeData[app.mode].visibility[tokenId] = input.value;
      });
      coverInputs.forEach((input) => {
        const tokenId = input.name.replace('cover.', '');
        app._savedModeData[app.mode].cover[tokenId] = input.value;
      });
    } catch (error) {
      console.error('Token Manager: Error saving tab state:', error);
    }
    app.activeTab = newTab;
    await app.render({ force: true });
    try {
      if (app._savedModeData && app._savedModeData[app.mode]) {
        const visibilityInputs = app.element.querySelectorAll('input[name^="visibility."]');
        const coverInputs = app.element.querySelectorAll('input[name^="cover."]');
        visibilityInputs.forEach((input) => {
          const tokenId = input.name.replace('visibility.', '');
          const saved = app._savedModeData[app.mode].visibility[tokenId];
          if (saved) {
            input.value = saved;
            const iconContainer = input.closest('.icon-selection');
            if (iconContainer) {
              const icons = iconContainer.querySelectorAll('.state-icon');
              icons.forEach((icon) => icon.classList.remove('selected'));
              const targetIcon = iconContainer.querySelector(`[data-state="${saved}"]`);
              if (targetIcon) targetIcon.classList.add('selected');
            }
          }
        });
        coverInputs.forEach((input) => {
          const tokenId = input.name.replace('cover.', '');
          const saved = app._savedModeData[app.mode].cover[tokenId];
          if (saved) {
            input.value = saved;
            const iconContainer = input.closest('.icon-selection');
            if (iconContainer) {
              const icons = iconContainer.querySelectorAll('.state-icon');
              icons.forEach((icon) => icon.classList.remove('selected'));
              const targetIcon = iconContainer.querySelector(`[data-state="${saved}"]`);
              if (targetIcon) targetIcon.classList.add('selected');
            }
          }
        });
      }
    } catch (error) {
      console.error('Token Manager: Error restoring tab state:', error);
    }
    try {
      const { applySelectionHighlight } = await import('../highlighting.js');
      applySelectionHighlight(this.constructor);
    } catch (_) {}
  }
}

export async function toggleEncounterFilter(event, button) {
  const app = this;
  app.encounterOnly = !app.encounterOnly;
  const newTargets = getSceneTargets(app.observer, app.encounterOnly);
  if (newTargets.length === 0 && app.encounterOnly) {
    ui.notifications.info(`${MODULE_ID}: No encounter tokens found. Filter disabled.`);
    app.encounterOnly = false;
    return;
  }
  await app.render({ force: true });
}

export async function toggleIgnoreAllies(event, button) {
  const app = this;
  app.ignoreAllies = !app.ignoreAllies;
  await app.render({ force: true });
}

export async function toggleIgnoreWalls(event, button) {
  const app = this;
  app.ignoreWalls = !app.ignoreWalls;
  await app.render({ force: true });
}

export async function bulkSetVisibilityState(event, button) {
  try {
    const state = button.dataset.state;
    const targetType = button.dataset.targetType;
    if (!state) return;

    // Add loading state to the button
    button.classList.add('loading');
    button.disabled = true;
    const originalText = button.innerHTML;
    button.innerHTML = '<i class="fas fa-spinner fa-spin"></i> Processing...';

    const targetEl = button || event?.currentTarget || event?.target || null;
    const form =
      (targetEl && typeof targetEl.closest === 'function' ? targetEl.closest('form') : null) ||
      this?.element?.querySelector?.('form') ||
      this?.element ||
      null;

    if (!form) {
      // Restore button state on error
      button.classList.remove('loading');
      button.disabled = false;
      button.innerHTML = originalText;
      return;
    }

    // Find the section that contains this bulk action button
    const section = button.closest('.table-section');
    if (!section) {
      // Restore button state if no section found
      button.classList.remove('loading');
      button.disabled = false;
      button.innerHTML = originalText;
      return;
    }

    // Use the section to find icon selections
    const iconSelections = section.querySelectorAll('.icon-selection');

    // Pre-cache all elements that need updates
    const updates = [];
    const iconSelectionsArray = Array.from(iconSelections);

    // Process in chunks to avoid blocking the main thread
    const chunkSize = 100;
    for (let i = 0; i < iconSelectionsArray.length; i += chunkSize) {
      const chunk = iconSelectionsArray.slice(i, i + chunkSize);

      chunk.forEach((iconSelection) => {
        const hiddenInput = iconSelection.querySelector('input[type="hidden"]');
        const current = hiddenInput?.value;

        // Skip if already in target state
        if (current === state) return;

        const currentSelected = iconSelection.querySelector('.state-icon.selected');
        const targetIcon = iconSelection.querySelector(`[data-state="${state}"]`);

        if (hiddenInput && targetIcon) {
          updates.push({
            hiddenInput,
            currentSelected,
            targetIcon,
          });
        }
      });

      // Yield control to main thread every chunk
      if (i + chunkSize < iconSelectionsArray.length) {
        await new Promise((resolve) => setTimeout(resolve, 0));
      }
    }

    // Batch all DOM updates in a single animation frame
    if (updates.length > 0) {
      requestAnimationFrame(() => {
        updates.forEach((update) => {
          if (update.currentSelected) {
            update.currentSelected.classList.remove('selected');
          }
          update.targetIcon.classList.add('selected');
          update.hiddenInput.value = state;
        });
      });
    }

    // Restore button state after operation completes
    setTimeout(() => {
      button.classList.remove('loading');
      button.disabled = false;
      button.innerHTML = originalText;
    }, 100);
  } catch (error) {
    console.error('Error in bulk set visibility state:', error);
    showNotification('An error occurred while setting bulk visibility state', 'error');

    // Restore button state on error
    if (button) {
      button.classList.remove('loading');
      button.disabled = false;
      button.innerHTML = button.dataset.originalText || 'Error';
    }
  }
}

export async function bulkSetCoverState(event, button) {
  try {
    const state = button.dataset.state;
    const targetType = button.dataset.targetType;
    if (!state) return;

    // Add loading state to the button
    button.classList.add('loading');
    button.disabled = true;
    const originalText = button.innerHTML;
    button.innerHTML = '<i class="fas fa-spinner fa-spin"></i> Processing...';

    const targetEl = button || event?.currentTarget || event?.target || null;
    const form =
      (targetEl && typeof targetEl.closest === 'function' ? targetEl.closest('form') : null) ||
      this?.element?.querySelector?.('form') ||
      this?.element ||
      null;

    if (!form) {
      // Restore button state on error
      button.classList.remove('loading');
      button.disabled = false;
      button.innerHTML = originalText;
      return;
    }

    // Find the section that contains this bulk action button
    const section = button.closest('.table-section');
    if (!section) {
      // Restore button state if no section found
      button.classList.remove('loading');
      button.disabled = false;
      button.innerHTML = originalText;
      return;
    }

    // Use the section to find icon selections
    const iconSelections = section.querySelectorAll('.icon-selection');

    // Pre-cache all elements that need updates
    const updates = [];
    const iconSelectionsArray = Array.from(iconSelections);

    // Process in chunks to avoid blocking the main thread
    const chunkSize = 100;
    for (let i = 0; i < iconSelectionsArray.length; i += chunkSize) {
      const chunk = iconSelectionsArray.slice(i, i + chunkSize);

      chunk.forEach((iconSelection) => {
        const hiddenInput = iconSelection.querySelector('input[type="hidden"]');
        const current = hiddenInput?.value;

        // Skip if already in target state
        if (current === state) return;

        const currentSelected = iconSelection.querySelector('.state-icon.selected');
        const targetIcon = iconSelection.querySelector(`[data-state="${state}"]`);

        if (hiddenInput && targetIcon) {
          updates.push({
            hiddenInput,
            currentSelected,
            targetIcon,
          });
        }
      });

      // Yield control to main thread every chunk
      if (i + chunkSize < iconSelectionsArray.length) {
        await new Promise((resolve) => setTimeout(resolve, 0));
      }
    }

    // Batch all DOM updates in a single animation frame
    if (updates.length > 0) {
      requestAnimationFrame(() => {
        updates.forEach((update) => {
          if (update.currentSelected) {
            update.currentSelected.classList.remove('selected');
          }
          update.targetIcon.classList.add('selected');
          update.hiddenInput.value = state;
        });
      });
    }

    // Restore button state after operation completes
    setTimeout(() => {
      button.classList.remove('loading');
      button.disabled = false;
      button.innerHTML = originalText;
    }, 100);
  } catch (error) {
    console.error('Error in bulk set cover state:', error);
    showNotification('An error occurred while setting bulk cover state', 'error');

    // Restore button state on error
    if (button) {
      button.classList.remove('loading');
      button.disabled = false;
      button.innerHTML = button.dataset.originalText || 'Error';
    }
  }
}

export function bindDomIconHandlers(TokenManagerClass) {
  TokenManagerClass.prototype.addIconClickHandlers = function addIconClickHandlers() {
    const element = this.element;
    if (!element) return;
    const stateIcons = element.querySelectorAll('.state-icon');
    stateIcons.forEach((icon) => {
      icon.addEventListener('click', (event) => {
        event.preventDefault();
        event.stopPropagation();
        const targetId = icon.dataset.target;
        const newState = icon.dataset.state;
        if (!targetId || !newState) return;
        const iconSelection = icon.closest('.icon-selection');
        if (!iconSelection) return;
        const allIcons = iconSelection.querySelectorAll('.state-icon');
        allIcons.forEach((i) => i.classList.remove('selected'));
        icon.classList.add('selected');
        const hiddenInput = iconSelection.querySelector('input[type="hidden"]');
        if (hiddenInput) hiddenInput.value = newState;
      });
    });
  };
<<<<<<< HEAD
=======

  TokenManagerClass.prototype.addTokenImageClickHandlers =
    function addTokenImageClickHandlersMethod() {
      const element = this.element;
      if (!element) return;
      addTokenImageClickHandlers(element, this);
    };

  // Pan methods moved to shared utility (scripts/ui/shared-ui-utils.js)
  TokenManagerClass.prototype.panToWall = panToWall;
  TokenManagerClass.prototype.panToAndSelectToken = panToAndSelectToken;

  // Add override icon click handlers
  TokenManagerClass.prototype.addOverrideIconClickHandlers =
    function addOverrideIconClickHandlersMethod() {
      const element = this.element;
      if (!element) return;
      const app = this;

      // Add bulk state selection handlers (only for overrides tab state selection)
      const bulkStateButtons = element.querySelectorAll(
        '.overrides-section .bulk-state-buttons .bulk-state-header:not([data-action])',
      );
      bulkStateButtons.forEach((button) => {
        button.removeEventListener('click', button._bulkStateHandler);
        button._bulkStateHandler = (event) => selectBulkState.call(app, event, button);
        button.addEventListener('click', button._bulkStateHandler);
      });

      // Add state selector button handlers (for toggleStateSelector data-action)
      const stateSelectorButtons = element.querySelectorAll(
        '.overrides-section .bulk-state-buttons .bulk-state-header[data-action="toggleStateSelector"]',
      );
      stateSelectorButtons.forEach((button) => {
        button.removeEventListener('click', button._stateSelectorHandler);
        button._stateSelectorHandler = (event) => toggleStateSelector.call(app, event, button);
        button.addEventListener('click', button._stateSelectorHandler);
      });
    };

  async function handleOverrideIconClick(event) {
    event.preventDefault();
    event.stopPropagation();

    const icon = event.currentTarget;
    const targetId = icon.dataset.target;
    const action = icon.dataset.action;
    const newState = icon.dataset.state;
    const app = this;

    if (!targetId || !action || !newState || !app?.observer) {
      showNotification(
        'Missing required data for override action. Please try again or contact support.',
        'warning',
      );
      return;
    }
  }
}

/**
 * Handle bulk state selection (like visibility/cover tabs)
 */
export async function selectBulkState(event, button) {
  event.preventDefault();
  event.stopPropagation();

  const container = button.closest('.bulk-state-buttons');
  if (!container) return;

  // Remove selection from all state buttons
  const allButtons = container.querySelectorAll('.bulk-state-header');
  allButtons.forEach((btn) => btn.classList.remove('selected'));

  // Mark this button as selected
  button.classList.add('selected');
}

/**
 * Deselect the bulk state after applying a bulk action
 * This prevents accidental re-application of the same bulk change
 */
function deselectBulkState(app) {
  if (!app?.element) return;

  // Find all bulk state selector buttons and remove their selected class
  const bulkStateButtons = app.element.querySelectorAll(
    '.bulk-state-buttons .bulk-state-header.selected',
  );
  bulkStateButtons.forEach((button) => button.classList.remove('selected'));

  // Also deselect any state selector buttons in the overrides section
  const stateSelectorButtons = app.element.querySelectorAll(
    '.overrides-section .state-selector-button.selected',
  );
  stateSelectorButtons.forEach((button) => button.classList.remove('selected'));
>>>>>>> a61d83f3
}<|MERGE_RESOLUTION|>--- conflicted
+++ resolved
@@ -3,14 +3,11 @@
  */
 
 import { MODULE_ID } from '../../../constants.js';
-<<<<<<< HEAD
-=======
 import {
   addTokenImageClickHandlers,
   panToAndSelectToken,
   panToWall,
 } from '../../../ui/shared-ui-utils.js';
->>>>>>> a61d83f3
 import { getSceneTargets, showNotification } from '../../../utils.js';
 
 export async function toggleStateSelector(event, button) {
@@ -425,8 +422,6 @@
       });
     });
   };
-<<<<<<< HEAD
-=======
 
   TokenManagerClass.prototype.addTokenImageClickHandlers =
     function addTokenImageClickHandlersMethod() {
@@ -523,5 +518,4 @@
     '.overrides-section .state-selector-button.selected',
   );
   stateSelectorButtons.forEach((button) => button.classList.remove('selected'));
->>>>>>> a61d83f3
 }