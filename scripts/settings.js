/**
 * Module settings registration and management
 */

import { reinjectChatAutomationStyles } from './chat/chat-automation-styles.js';
import { DEFAULT_SETTINGS, KEYBINDINGS, MODULE_ID } from './constants.js';

// Define grouped settings sections to declutter the native list.
// All keys listed here will be hidden from the default module settings UI
// and rendered inside our custom grouped settings form instead.
const SETTINGS_GROUPS = {
  General: [
    'defaultEncounterFilter',
    'ignoreAllies',
    'includeLootActors',
    'lootStealthDC',
    'useHudButton',
    'hideVisionerSceneTools',
    'hideQuickEditTool',
    'integrateRollOutcome',
    'enforceRawRequirements',
    'keybindingOpensTMInTargetMode',
    'sneakRawEnforcement',
    'enableAllTokensVision',
  ],
  'Visibility & Hover': [
    'enableHoverTooltips',
    'allowPlayerTooltips',
    'blockPlayerTargetTooltips',
    'tooltipFontSize',
    'colorblindMode',
    'hiddenWallsEnabled',
    'wallStealthDC',
  ],
  'Auto-Visibility': [
    'autoVisibilityEnabled',
    'autoVisibilityUpdateOnMovement',
    'autoVisibilityUpdateOnLighting',
    'autoVisibilityThrottleDelay',
    'autoVisibilityDebugMode',
  ],
  'Seek & Range': [
    'seekUseTemplate',
    'limitSeekRangeInCombat',
    'limitSeekRangeOutOfCombat',
    'customSeekDistance',
    'customSeekDistanceOutOfCombat',
  ],
  'Auto-cover': [
    'autoCover',
    'autoCoverTokenIntersectionMode',
    'autoCoverCoverageStandardPct',
    'autoCoverCoverageGreaterPct',
    'autoCoverIgnoreUndetected',
    'autoCoverVisualizationOnlyInEncounter',
    'autoCoverIgnoreDead',
    'autoCoverIgnoreAllies',
    'autoCoverRespectIgnoreFlag',
    'autoCoverAllowProneBlockers',
    'autoCoverVisualizationRespectFogForGM',
    'wallCoverAllowGreater',
    'wallCoverStandardThreshold',
    'wallCoverGreaterThreshold',
  ],
  Advanced: ['debug'],
};

function isGroupedKey(key) {
  return Object.values(SETTINGS_GROUPS).some((arr) => arr.includes(key));
}

let currentVisionerSettingsApp = null;

class VisionerSettingsForm extends foundry.applications.api.ApplicationV2 {
  static DEFAULT_OPTIONS = {
    id: 'pf2e-visioner-settings',
    tag: 'div',
    window: {
      title: 'PF2E Visioner Settings',
      icon: 'fas fa-sliders-h',
      resizable: true,
    },
    position: { width: 640, height: 600 },
    classes: ['pf2e-visioner-settings-window'],
    actions: {
      submit: VisionerSettingsForm._onSubmit,
      switchGroup: VisionerSettingsForm._onSwitchGroup,
    },
  };

  constructor(options = {}) {
    super(options);
    currentVisionerSettingsApp = this;
    // Track unsaved edits across tab switches so the Save button applies all changes
    this._pendingChanges = {};
    // Default to the first defined group
    try {
      if (!this.activeGroupKey) this.activeGroupKey = Object.keys(SETTINGS_GROUPS)[0];
    } catch (_) {
      this.activeGroupKey = 'General';
    }
  }

  async _prepareContext() {
    const isGM = !!game.user?.isGM;
    const keyVisible = (key) => {
      const cfg = DEFAULT_SETTINGS[key];
      if (!cfg) return false;
      if (cfg.restricted && !isGM) return false;
      return true;
    };

    // Only show categories (tabs) that have at least one visible item
    const visibleCategoryKeys = Object.keys(SETTINGS_GROUPS).filter((cat) =>
      (SETTINGS_GROUPS[cat] || []).some((k) => keyVisible(k)),
    );

    // If current active group has no visible items, switch to the first visible group
    if (!visibleCategoryKeys.includes(this.activeGroupKey)) {
      this.activeGroupKey = visibleCategoryKeys[0] || this.activeGroupKey;
    }

    const categories = visibleCategoryKeys.map((k) => ({
      key: k,
      title: k,
      active: k === this.activeGroupKey,
    }));
    const groups = [];
    const activeKeys = (SETTINGS_GROUPS[this.activeGroupKey] || []).filter((k) => keyVisible(k));
    const items = [];
    for (const key of activeKeys) {
      const cfg = DEFAULT_SETTINGS[key];
      if (!cfg) continue;
      // Prefer pending (unsaved) value if user edited in another tab visit
      const pendingRaw = this?._pendingChanges?.[`settings.${key}`];
      const saved = game.settings.get(MODULE_ID, key);
      let current = saved;
      if (pendingRaw !== undefined) {
        if (cfg.type === Boolean) current = !!pendingRaw;
        else if (cfg.type === Number)
          current = pendingRaw !== '' && pendingRaw != null ? Number(pendingRaw) : saved;
        else current = String(pendingRaw);
      }
      let inputType = 'text';
      let choicesList = null;
      if (cfg.choices && typeof cfg.choices === 'object') {
        inputType = 'select';
        try {
          choicesList = Object.entries(cfg.choices).map(([val, label]) => ({
            value: val,
            label,
            selected: String(current) === String(val),
          }));
        } catch (_) {
          choicesList = null;
        }
      } else if (cfg.type === Boolean) inputType = 'checkbox';
      else if (cfg.type === Number) inputType = 'number';
      items.push({
        key,
        name: game.i18n?.localize?.(cfg.name) ?? cfg.name,
        hint: game.i18n?.localize?.(cfg.hint) ?? (cfg.hint || ''),
        value: current,
        inputType,
        choices: choicesList,
        min: cfg.min ?? null,
        max: cfg.max ?? null,
        step: cfg.step ?? 1,
      });
    }
    if (items.length) groups.push({ title: this.activeGroupKey, items });
    return { groups, categories };
  }

  async _renderHTML(context, _options) {
    return await foundry.applications.handlebars.renderTemplate(
      'modules/pf2e-visioner/templates/settings-menu.hbs',
      context,
    );
  }

  _replaceHTML(result, content, _options) {
    content.innerHTML = result;
    try {
      // Wire tabs for categories
      const tabs = content.querySelectorAll('[data-action="switchGroup"][data-key]');
      tabs.forEach((btn) => {
        btn.addEventListener('click', () => {
          try {
            VisionerSettingsForm._onSwitchGroup(null, btn);
          } catch (_) {}
        });
      });

      // Utility: show/hide a setting's form-group wrapper
      const toggleSettingVisibility = (name, visible) => {
        try {
          const input = content.querySelector(`[name="settings.${name}"]`);
          if (!input) return;
          const group =
            input.closest('.pv-form-row') || input.closest('.form-group') || input.parentElement;
          if (!group) return;
          if (!group.dataset.pvDisplay) {
            const computed = getComputedStyle(group)?.display || '';
            group.dataset.pvDisplay = group.style.display || computed || '';
          }
          group.style.display = visible ? group.dataset.pvDisplay : 'none';
        } catch (_) {}
      };

      // Coverage thresholds visible only when mode === 'coverage'
      const modeSel = content.querySelector('[name="settings.autoCoverTokenIntersectionMode"]');
      const applyCoverageModeVisibility = () => {
        /* thresholds are fixed; keep them hidden */
      };
      if (modeSel) {
        modeSel.addEventListener('change', applyCoverageModeVisibility);
        applyCoverageModeVisibility();
      }

      // Seek distances visible only when their limit toggles are enabled
      const inCombatToggle = content.querySelector('[name="settings.limitSeekRangeInCombat"]');
      const outCombatToggle = content.querySelector('[name="settings.limitSeekRangeOutOfCombat"]');
      const useTemplateToggle = content.querySelector('[name="settings.seekUseTemplate"]');
      const applySeekVisibility = () => {
        const templateOn = !!useTemplateToggle?.checked;
        if (templateOn) {
          // When template is used, hide both distance fields regardless of toggles
          toggleSettingVisibility('customSeekDistance', false);
          toggleSettingVisibility('customSeekDistanceOutOfCombat', false);
          return;
        }
        const inOn = !!inCombatToggle?.checked;
        const outOn = !!outCombatToggle?.checked;
        toggleSettingVisibility('customSeekDistance', inOn);
        toggleSettingVisibility('customSeekDistanceOutOfCombat', outOn);
      };
      if (inCombatToggle) inCombatToggle.addEventListener('change', applySeekVisibility);
      if (outCombatToggle) outCombatToggle.addEventListener('change', applySeekVisibility);
      if (useTemplateToggle) useTemplateToggle.addEventListener('change', applySeekVisibility);
      applySeekVisibility();

      // Hide the seek range limitation checkboxes entirely when using template
      const applySeekTemplateVisibility = () => {
        const templateOn = !!useTemplateToggle?.checked;
        toggleSettingVisibility('limitSeekRangeInCombat', !templateOn);
        toggleSettingVisibility('limitSeekRangeOutOfCombat', !templateOn);
        // Re-apply distances visibility after checkbox hide/show decision
        applySeekVisibility();
      };
      if (useTemplateToggle)
        useTemplateToggle.addEventListener('change', applySeekTemplateVisibility);
      applySeekTemplateVisibility();

      // Hide "Block Player Target Tooltips" unless "Allow Player Tooltips" is enabled
      const allowPlayerTooltipsToggle = content.querySelector(
        '[name="settings.allowPlayerTooltips"]',
      );
      const applyPlayerTooltipVisibility = () => {
        const on = !!allowPlayerTooltipsToggle?.checked;
        toggleSettingVisibility('blockPlayerTargetTooltips', on);
      };
      if (allowPlayerTooltipsToggle) {
        allowPlayerTooltipsToggle.addEventListener('change', applyPlayerTooltipVisibility);
      }
      applyPlayerTooltipVisibility();

      // Hide tooltip size unless hover tooltips are enabled
      const enableHoverTooltipsToggle = content.querySelector(
        '[name="settings.enableHoverTooltips"]',
      );
      const applyHoverTooltipVisibility = () => {
        // If the GM-only toggle isn't present (e.g., for players), base visibility
        // on both global enablement and whether players are allowed to see tooltips.
        let on;
        try {
          if (enableHoverTooltipsToggle) {
            // In GM view, use the checkbox state directly
            on = !!enableHoverTooltipsToggle.checked;
          } else {
            const globallyEnabled = !!game.settings.get(MODULE_ID, 'enableHoverTooltips');
            const playersAllowed = !!game.settings.get(MODULE_ID, 'allowPlayerTooltips');
            on = globallyEnabled && playersAllowed;
          }
        } catch (_) {
          on = !!enableHoverTooltipsToggle?.checked;
        }
        toggleSettingVisibility('tooltipFontSize', on);
      };
      if (enableHoverTooltipsToggle)
        enableHoverTooltipsToggle.addEventListener('change', applyHoverTooltipVisibility);
      // Also react to Allow Player Tooltips changes (GM view) so preview updates
      if (allowPlayerTooltipsToggle)
        allowPlayerTooltipsToggle.addEventListener('change', applyHoverTooltipVisibility);
      applyHoverTooltipVisibility();

      // Hide all Auto-cover settings unless the main toggle is on
      const autoCoverToggle = content.querySelector('[name="settings.autoCover"]');
      const wallsGreaterCoverToggle = content.querySelector(
        '[name="settings.wallCoverAllowGreater"]',
      );

      const autoCoverDependents = [
        'autoCoverTokenIntersectionMode',
        'autoCoverCoverageStandardPct',
        'autoCoverCoverageGreaterPct',
        'autoCoverIgnoreUndetected',
        'autoCoverVisualizationOnlyInEncounter',
        'autoCoverIgnoreDead',
        'autoCoverIgnoreAllies',
        'autoCoverRespectIgnoreFlag',
        'autoCoverAllowProneBlockers',
        'autoCoverVisualizationRespectFogForGM',
        'wallCoverAllowGreater',
        'wallCoverStandardThreshold',
        'wallCoverGreaterThreshold',
      ];
      const applyAutoCoverVisibility = () => {
        const on = !!autoCoverToggle?.checked;
        for (const key of autoCoverDependents) toggleSettingVisibility(key, on);
        // Re-apply coverage sub-visibility if turning on
        if (on) {
          try {
            applyCoverageModeVisibility();
          } catch (_) {}
        }
      };

      const autoVisibilityDependents = [
        'autoVisibilityThrottleDelay',
        'autoVisibilityDebugMode',
        'autoVisibilityUpdateOnMovement',
        'autoVisibilityUpdateOnLighting',

      ];

      const autoVisibilityToggle = content.querySelector('[name="settings.autoVisibilityEnabled"]');
      const applyAutoVisibilityVisibility = () => {
        const on = !!autoVisibilityToggle?.checked;
        for (const key of autoVisibilityDependents) toggleSettingVisibility(key, on);
      };
      if (autoVisibilityToggle) autoVisibilityToggle.addEventListener('change', applyAutoVisibilityVisibility);
      applyAutoVisibilityVisibility();

      const applyWallCoverVisibility = () => {
        const on = !!wallsGreaterCoverToggle?.checked;
        toggleSettingVisibility('wallCoverGreaterThreshold', on);
      };
      if (autoCoverToggle) autoCoverToggle.addEventListener('change', applyAutoCoverVisibility);
      if (wallsGreaterCoverToggle)
        wallsGreaterCoverToggle.addEventListener('change', applyWallCoverVisibility);
      applyAutoCoverVisibility();
      applyWallCoverVisibility();
    } catch (_) {}
    return content;
  }

  static async _onSubmit(event, _button) {
    const app = currentVisionerSettingsApp || this;
    try {
      const formEl = app.element.querySelector('form.pf2e-visioner-settings');
      if (!formEl) return app.close();
      // Capture any unsaved edits from the currently visible group before reading form data
      try {
        app._capturePendingChanges();
      } catch (_) {}
      const fd = new FormData(formEl);
      const rawMap = Object.fromEntries(fd.entries());
      // Merge previously edited values from other tabs
      if (app?._pendingChanges) {
        for (const [name, value] of Object.entries(app._pendingChanges)) {
          if (!(name in rawMap)) rawMap[name] = value;
        }
      }
      const allKeys = Object.values(SETTINGS_GROUPS).flat();
      for (const key of allKeys) {
        const cfg = DEFAULT_SETTINGS[key];
        if (!cfg) continue;
        const formKey = `settings.${key}`;
        const raw = rawMap[formKey];
        // If the key wasn't present in the merged form+pending map, don't touch it
        if (raw === undefined) continue;
        const saved = game.settings.get(MODULE_ID, key);
        let value;
        if (cfg.type === Boolean) value = raw === 'on' || raw === 'true' || raw === true;
        else if (cfg.type === Number) value = raw != null && raw !== '' ? Number(raw) : saved;
        else value = raw != null ? raw : saved;
        if (value !== saved) await game.settings.set(MODULE_ID, key, value);
      }
      // Reset pending after successful save
      try {
        app._pendingChanges = {};
      } catch (_) {}
      try {
        await app.close();
      } catch (_) {}
    } catch (e) {
      /* noop */ try {
        await app.close();
      } catch (_) {}
    }
  }

  static _onSwitchGroup(_event, button) {
    try {
      const key = button?.dataset?.key;
      if (!key) return;
      const app = currentVisionerSettingsApp;
      if (!app) return;
      // Preserve edits from the current group before switching
      try {
        app._capturePendingChanges();
      } catch (_) {}
      app.activeGroupKey = key;
      app.render({ force: true });
    } catch (_) {}
  }
}

// Instance helpers
VisionerSettingsForm.prototype._capturePendingChanges = function _capturePendingChanges() {
  try {
    const form = this.element?.querySelector?.('form.pf2e-visioner-settings');
    if (!form) return;
    const inputs = form.querySelectorAll('[name^="settings."]');
    inputs.forEach((el) => {
      const name = el.name;
      if (!name) return;
      if (el.type === 'checkbox') this._pendingChanges[name] = !!el.checked;
      else this._pendingChanges[name] = el.value;
    });
  } catch (_) {}
};

/**
 * Register all module settings
 */
export function registerSettings() {
  try {
    // Register each setting from the configuration
    Object.entries(DEFAULT_SETTINGS).forEach(([key, config]) => {
      const settingConfig = { ...config };
      // Hide grouped keys from the default module settings sheet; they will
      // be displayed inside our custom grouped settings menu instead.
      if (isGroupedKey(key)) settingConfig.config = false;

      // Add onChange handler for settings that require restart
      if (key === 'enableHoverTooltips') {
        // Live-apply without world reload
        settingConfig.onChange = async (value) => {
          try {
            const { initializeHoverTooltips, cleanupHoverTooltips } = await import(
              './services/hover-tooltips.js'
            );
            if (value) initializeHoverTooltips();
            else cleanupHoverTooltips();
          } catch (_) {}
        };
      } else if (key === 'allowPlayerTooltips') {
        settingConfig.onChange = () => {};
      } else if (key === 'useHudButton' || key === 'enableHoverTooltips') {
        settingConfig.onChange = () => {
          SettingsConfig.reloadConfirm({
            world: true,
          });
        };
      } else if (key === 'ignoreAllies') {
        settingConfig.onChange = () => {};
      } else if (key === 'defaultEncounterFilter') {
        settingConfig.onChange = () => {};
      } else if (key === 'seekUseTemplate') {
        // No reload needed: panel logic reads this setting at runtime
        settingConfig.onChange = () => {};
      } else if (key === 'limitSeekRangeInCombat') {
        // No reload needed: seek distance is read at runtime
        settingConfig.onChange = () => {};
      } else if (key === 'limitSeekRangeOutOfCombat') {
        // No reload needed: seek distance is read at runtime
        settingConfig.onChange = () => {};
      } else if (key === 'customSeekDistance') {
        // No reload needed: seek distance is read at runtime
        settingConfig.onChange = () => {};
      } else if (key === 'customSeekDistanceOutOfCombat') {
        // No reload needed: seek distance is read at runtime
        settingConfig.onChange = () => {};
      } else if (
        key === 'autoCover' ||
        key === 'autoCoverTokenIntersectionMode' ||
        key === 'autoCoverCoverageStandardPct' ||
        key === 'autoCoverCoverageGreaterPct' ||
        key === 'autoCoverIgnoreUndetected' ||
        key === 'autoCoverIgnoreDead' ||
        key === 'autoCoverIgnoreAllies' ||
        key === 'autoCoverRespectIgnoreFlag' ||
        key === 'autoCoverAllowProneBlockers'
      ) {
        // No reload needed: auto-cover is read at runtime
        settingConfig.onChange = () => {};
      } else if (key === 'blockPlayerTargetTooltips') {
        // No reload: will take effect on next hover; ensure initialized when allowed
        settingConfig.onChange = async () => {
          try {
            const { initializeHoverTooltips } = await import('./services/hover-tooltips.js');
            if (
              game.settings.get(MODULE_ID, 'enableHoverTooltips') &&
              game.settings.get(MODULE_ID, 'allowPlayerTooltips')
            )
              initializeHoverTooltips();
          } catch (_) {}
        };
      } else if (key === 'hideVisionerSceneTools') {
        // Rebuild scene controls to add/remove Visioner tools immediately
        settingConfig.onChange = () => {
          try {
            ui.controls.render();
            SettingsConfig.reloadConfirm({
              world: true,
            });
          } catch (_) {}
        };
      } else if (key === 'hiddenWallsEnabled') {
        // Refresh wall visuals when toggled
        settingConfig.onChange = async () => {
          try {
            const { updateWallVisuals } = await import('./services/visual-effects.js');
            await updateWallVisuals();
          } catch (_) {}
        };
      } else if (key === 'tooltipFontSize') {
        settingConfig.onChange = (value) => {
          // Map preset to sizes
          const presets = {
            tiny: { font: 12, icon: 10, border: 2 },
            small: { font: 14, icon: 12, border: 2 },
            medium: { font: 16, icon: 16, border: 3 },
            large: { font: 18, icon: 20, border: 4 },
            xlarge: { font: 20, icon: 24, border: 5 },
          };
          const preset = presets[value] ?? presets.medium;
          document.documentElement.style.setProperty(
            '--pf2e-visioner-tooltip-font-size',
            `${preset.font}px`,
          );
          document.documentElement.style.setProperty(
            '--pf2e-visioner-tooltip-icon-size',
            `${preset.icon}px`,
          );
          document.documentElement.style.setProperty(
            '--pf2e-visioner-tooltip-badge-border',
            `${preset.border}px`,
          );
        };
      } else if (key === 'colorblindMode') {
        settingConfig.onChange = (value) => {
          // Apply colorblind mode CSS class to the body
          document.body.classList.remove(
            'pf2e-visioner-colorblind-protanopia',
            'pf2e-visioner-colorblind-deuteranopia',
            'pf2e-visioner-colorblind-tritanopia',
            'pf2e-visioner-colorblind-achromatopsia',
          );

          if (value !== 'none') {
            document.body.classList.add(`pf2e-visioner-colorblind-${value}`);
          }

          // Apply to any existing .pf2e-visioner containers to ensure immediate effect
          const containers = document.querySelectorAll('.pf2e-visioner');
          containers.forEach((container) => {
            container.classList.remove(
              'pf2e-visioner-colorblind-protanopia',
              'pf2e-visioner-colorblind-deuteranopia',
              'pf2e-visioner-colorblind-tritanopia',
              'pf2e-visioner-colorblind-achromatopsia',
            );

            if (value !== 'none') {
              container.classList.add(`pf2e-visioner-colorblind-${value}`);
            }
          });

          // Re-inject chat automation styles to apply new colorblind colors
          try {
            reinjectChatAutomationStyles();
            console.log(
              `[PF2E Visioner] Re-injected chat automation styles for colorblind mode: ${value}`,
            );
          } catch (error) {
            console.warn(`[PF2E Visioner] Failed to re-inject chat automation styles:`, error);
          }

          // Force immediate visual update by triggering a re-render
          setTimeout(() => {
            const tokenManager = document.querySelector('.pf2e-visioner.token-visibility-manager');
            if (tokenManager) {
              // Force a style recalculation
              tokenManager.style.display = 'none';
              tokenManager.offsetHeight; // Trigger reflow
              tokenManager.style.display = '';
            }
          }, 10);
        };
      } else if (key === 'keybindingOpensTMInTargetMode') {
        // No reload needed: swap mode is read at runtime
<<<<<<< HEAD
        settingConfig.onChange = () => { };
      } else if (key === 'autoVisibilityEnabled') {
        // Handle auto-visibility system enable/disable
        settingConfig.onChange = async (value) => {
          try {
            const { autoVisibilitySystem } = await import('./visibility/auto-visibility/index.js');
            if (value) {
              autoVisibilitySystem.enable();
            } else {
              autoVisibilitySystem.disable();
            }
          } catch (error) {
            console.error('PF2E Visioner: Error toggling auto-visibility system:', error);
          }
        };
=======
        settingConfig.onChange = () => {};
>>>>>>> a61d83f3
      }

      try {
        game.settings.register(MODULE_ID, key, settingConfig);
      } catch (settingError) {
        throw settingError;
      }
    });

    // Register a single grouped settings menu entry
    try {
      game.settings.registerMenu(MODULE_ID, 'groupedSettings', {
        name: 'PF2E Visioner Settings',
        label: 'Open',
        hint: 'Grouped settings by category (General, Visibility & Hover, Seek & Range, Auto Cover, Advanced)',
        icon: 'fas fa-sliders-h',
        type: VisionerSettingsForm,
        restricted: false,
      });
    } catch (_) {}
  } catch (error) {
    throw error;
  }
}

/**
 * Register keybindings
 */
export function registerKeybindings() {
  Object.entries(KEYBINDINGS).forEach(([key, config]) => {
    const keybindingConfig = { ...config };

    // Add appropriate handler
    switch (key) {
      case 'openTokenManager':
        keybindingConfig.onDown = async () => {
          const mode = game.settings.get(MODULE_ID, 'keybindingOpensTMInTargetMode')
            ? 'target'
            : 'observer';
          const { api } = await import('./api.js');
          await api.openTokenManager(null, { mode });
        };
        break;
      case 'openQuickPanel':
        keybindingConfig.onDown = async () => {
          try {
            const { VisionerQuickPanel } = await import('./managers/quick-panel.js');
            const existing =
              VisionerQuickPanel.current ||
              Object.values(ui.windows || {}).find((w) => w instanceof VisionerQuickPanel) ||
              null;
            // Toggle: if open, close it
            if (existing) {
              try {
                await existing.close();
              } catch (_) {}
              return;
            }

            // If minimized floater exists, restore at its position
            const floater = document.getElementById('pf2e-visioner-floating-qp');
            if (floater) {
              const left = parseInt(floater.style.left || '0', 10) || 120;
              const top = parseInt(floater.style.top || '0', 10) || 120;
              const qp = new VisionerQuickPanel();
              qp.position = { ...(qp.position || {}), left, top };
              qp.render(true);
              try {
                qp._removeFloatingButton();
              } catch (_) {}
              return;
            }

            // Otherwise open a new one
            const qp = new VisionerQuickPanel();
            qp.render(true);
          } catch (_) {}
        };
        break;
      case 'openVisibilityManager':
        keybindingConfig.onDown = async () => {
          const { api } = await import('./api.js');
          await api.openVisibilityManager();
        };
        break;
      case 'toggleObserverMode':
        keybindingConfig.onDown = async () => {
          const { setTooltipMode } = await import('./services/hover-tooltips.js');
          setTooltipMode('observer');
        };
        keybindingConfig.onUp = async () => {
          const { setTooltipMode } = await import('./services/hover-tooltips.js');
          setTooltipMode('target');
        };
        break;
      case 'showAutoCoverOverlay':
        keybindingConfig.onDown = async () => {
          try {
            const { HoverTooltips, showAutoCoverComputedOverlay, hideAutoCoverComputedOverlay } =
              await import('./services/hover-tooltips.js');
            // Decide source token: hovered or first controlled
            let token = HoverTooltips.currentHoveredToken;
            if (!token) token = canvas.tokens.controlled?.[0] || null;
            if (!token) return;
            // Render fresh auto-cover computation overlay (cover-only)
            hideAutoCoverComputedOverlay();
            showAutoCoverComputedOverlay(token);
          } catch (_) {}
        };
        keybindingConfig.onUp = async () => {
          try {
            const { hideAutoCoverComputedOverlay } = await import('./services/hover-tooltips.js');
            hideAutoCoverComputedOverlay();
          } catch (_) {}
        };
        break;
      case 'openWallManager':
        keybindingConfig.onDown = async () => {
          const { VisionerWallManager } = await import('./managers/wall-manager/wall-manager.js');
          // If already open, bring to front; else open new
          const existing =
            Object.values(ui.windows || {}).find((w) => w instanceof VisionerWallManager) || null;
          if (existing) {
            existing.bringToFront();
          } else {
            const wm = new VisionerWallManager();
            wm.render(true);
          }
        };
        break;
      // Add other keybindings as needed
    }

    game.keybindings.register(MODULE_ID, key, keybindingConfig);
  });
}<|MERGE_RESOLUTION|>--- conflicted
+++ resolved
@@ -331,7 +331,6 @@
         'autoVisibilityDebugMode',
         'autoVisibilityUpdateOnMovement',
         'autoVisibilityUpdateOnLighting',
-
       ];
 
       const autoVisibilityToggle = content.querySelector('[name="settings.autoVisibilityEnabled"]');
@@ -339,7 +338,8 @@
         const on = !!autoVisibilityToggle?.checked;
         for (const key of autoVisibilityDependents) toggleSettingVisibility(key, on);
       };
-      if (autoVisibilityToggle) autoVisibilityToggle.addEventListener('change', applyAutoVisibilityVisibility);
+      if (autoVisibilityToggle)
+        autoVisibilityToggle.addEventListener('change', applyAutoVisibilityVisibility);
       applyAutoVisibilityVisibility();
 
       const applyWallCoverVisibility = () => {
@@ -602,8 +602,7 @@
         };
       } else if (key === 'keybindingOpensTMInTargetMode') {
         // No reload needed: swap mode is read at runtime
-<<<<<<< HEAD
-        settingConfig.onChange = () => { };
+        settingConfig.onChange = () => {};
       } else if (key === 'autoVisibilityEnabled') {
         // Handle auto-visibility system enable/disable
         settingConfig.onChange = async (value) => {
@@ -618,9 +617,6 @@
             console.error('PF2E Visioner: Error toggling auto-visibility system:', error);
           }
         };
-=======
-        settingConfig.onChange = () => {};
->>>>>>> a61d83f3
       }
 
       try {
