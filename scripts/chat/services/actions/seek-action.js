import { MODULE_ID } from "../../../constants.js";
import { appliedSeekChangesByMessage } from "../data/message-cache.js";
import { ActionHandlerBase } from "./base-action.js";

export class SeekActionHandler extends ActionHandlerBase {
  constructor() { super("seek"); }
  getApplyActionName() { return "apply-now-seek"; }
  getRevertActionName() { return "revert-now-seek"; }
  getCacheMap() { return appliedSeekChangesByMessage; }
  getOutcomeTokenId(outcome) { return outcome?.target?.id ?? null; }

  async ensurePrerequisites(actionData) {
    const { ensureActionRoll } = await import("../infra/roll-utils.js");
    ensureActionRoll(actionData);
  }

  async discoverSubjects(actionData) {
    // Discover targets based on current canvas tokens and encounter settings, plus hidden walls
    const { shouldFilterAlly, hasActiveEncounter, calculateTokenDistance } = await import("../infra/shared-utils.js");
    const allTokens = canvas?.tokens?.placeables || [];
    const actorId = actionData?.actor?.id || actionData?.actor?.document?.id || null;
    let potential = allTokens
      .filter((t) => t && t.actor)
      // Exclude the acting token reliably by id when possible
      .filter((t) => (actorId ? t.id !== actorId : t !== actionData.actor))
<<<<<<< HEAD
      .filter((t) => !shouldFilterAlly(actionData.actor, t, "enemies"));

    // Add hidden walls as discoverable subjects (as pseudo-tokens with dc)
    try {
      const { MODULE_ID } = await import("../../../constants.js");
      const walls = (canvas?.walls?.placeables || []).filter((w) => !!w?.document?.getFlag?.(MODULE_ID, "hiddenWall"));
      const wallSubjects = walls.map((w) => {
        const d = w.document;
        const dcOverride = Number(d.getFlag?.(MODULE_ID, "stealthDC"));
        const defaultDC = Number(game.settings.get(MODULE_ID, "wallStealthDC")) || 15;
        const dc = Number.isFinite(dcOverride) && dcOverride > 0 ? dcOverride : defaultDC;
        return { _isWall: true, wall: w, dc };
      });
      potential = potential.concat(wallSubjects);
    } catch (_) {}
=======
      // Always include hazards and loot in seek results regardless of ally filtering
      .filter((t) => {
        if (t.actor?.type === "hazard" || t.actor?.type === "loot") return true;
        // Prefer dialog's ignoreAllies when provided
        // Discovery should not apply ignoreAllies when null/undefined; allow dialog to filter live
        const preferIgnore = (actionData?.ignoreAllies === true || actionData?.ignoreAllies === false) ? actionData.ignoreAllies : null;
        return !shouldFilterAlly(actionData.actor, t, "enemies", preferIgnore);
      });
>>>>>>> 879b87c4
    
    // Optional distance limitation based on settings (combat vs out-of-combat)
    try {
      const inCombat = hasActiveEncounter();
      const limitInCombat = !!game.settings.get("pf2e-visioner", "limitSeekRangeInCombat");
      const limitOutOfCombat = !!game.settings.get("pf2e-visioner", "limitSeekRangeOutOfCombat");
      const shouldLimit = (inCombat && limitInCombat) || (!inCombat && limitOutOfCombat);
      if (shouldLimit) {
        const maxFeet = Number(
          inCombat
            ? game.settings.get("pf2e-visioner", "customSeekDistance")
            : game.settings.get("pf2e-visioner", "customSeekDistanceOutOfCombat"),
        );
        if (Number.isFinite(maxFeet) && maxFeet > 0) {
          potential = potential.filter((t) => {
            const d = calculateTokenDistance(actionData.actor, t);
            return !Number.isFinite(d) || d <= maxFeet;
          });
        }
      }
    } catch (_) {}

    // Do not pre-filter by encounter; the dialog applies encounter filter as needed
    return potential;
  }

  async analyzeOutcome(actionData, subject) {
    const { getVisibilityBetween } = await import("../../../utils.js");
<<<<<<< HEAD
    const { extractStealthDC, determineOutcome } = await import("../infra/shared-utils.js");
    const { MODULE_ID } = await import("../../../constants.js");
    let current = "hidden";
    let dc = 0;
    let targetToken = subject;
    if (subject && subject._isWall) {
      // Walls: use provided dc and evaluate new state vs current observer wall state
      dc = Number(subject.dc) || 15;
      targetToken = actionData.actor; // visibility state applies to wall map per observer; reuse actor for presentation
      try {
        const map = actionData.actor?.document?.getFlag?.(MODULE_ID, "walls") || {};
        current = map?.[subject.wall?.id] || "hidden";
      } catch (_) { current = "hidden"; }
    } else {
      current = getVisibilityBetween(actionData.actor, subject);
      // For loot actors, use the custom Stealth DC flag configured on the token; otherwise use Perception DC
      dc = extractStealthDC(subject);
    }
=======
    const { MODULE_ID } = await import("../../../constants.js");
    const { extractStealthDC, hasConcealedCondition, determineOutcome } = await import("../infra/shared-utils.js");
    const current = getVisibilityBetween(actionData.actor, subject);
    // Proficiency gating for hazards/loot
    try {
      if (subject?.actor && (subject.actor.type === "hazard" || subject.actor.type === "loot")) {
        const minRank = Number(subject.document?.getFlag?.(MODULE_ID, "minPerceptionRank") ?? 0);
        if (Number.isFinite(minRank) && minRank > 0) {
          const stat = actionData.actor?.actor?.getStatistic?.("perception");
          const seekerRank = Number(stat?.proficiency?.rank ?? stat?.rank ?? 0);
          if (!(Number.isFinite(seekerRank) && seekerRank >= minRank)) {
            const dcBlocked = extractStealthDC(subject) || 0;
            const total = Number(actionData?.roll?.total ?? 0);
            const die = Number(actionData?.roll?.dice?.[0]?.total ?? actionData?.roll?.terms?.[0]?.total ?? 0);
            return {
              target: subject,
              dc: dcBlocked,
              roll: total,
              die,
              rollTotal: total,
              dieResult: die,
              margin: total - dcBlocked,
              outcome: "no-proficiency",
              currentVisibility: current,
              oldVisibility: current,
              newVisibility: current,
              changed: false,
              noProficiency: true,
            };
          }
        }
      }
    } catch (_) {}
    // For loot actors, use the custom Stealth DC flag configured on the token; otherwise use Perception DC
    const dc = extractStealthDC(subject);
>>>>>>> 879b87c4
    const total = Number(actionData?.roll?.total ?? 0);
    const die = Number(actionData?.roll?.dice?.[0]?.total ?? actionData?.roll?.terms?.[0]?.total ?? 0);
    const outcome = determineOutcome(total, die, dc);
    // Simple mapping: success → observed; failure → concealed/hidden depending on target state; crit-failure → undetected
    const { getDefaultNewStateFor } = await import("../data/action-state-config.js");
    let newVisibility = getDefaultNewStateFor("seek", current, outcome) || current;

    // Build display metadata for walls
    let wallMeta = {};
    if (subject?._isWall) {
      try {
        const d = subject.wall?.document;
        const isDoor = Number(d?.door) > 0;
        const name = d?.getFlag?.(MODULE_ID, "wallIdentifier") || "Hidden Wall";
        const svg = isDoor
          ? `<svg xmlns='http://www.w3.org/2000/svg' viewBox='0 0 28 28'><rect x='6' y='4' width='16' height='20' rx='2' ry='2' fill='#1e1e1e' stroke='#cccccc' stroke-width='2'/><circle cx='19' cy='14' r='1.5' fill='#e6e6e6'/></svg>`
          : `<svg xmlns='http://www.w3.org/2000/svg' viewBox='0 0 28 28'><rect x='4' y='4' width='20' height='20' fill='#1e1e1e' stroke='#cccccc' stroke-width='2'/><path d='M8 6v16M14 6v16M20 6v16' stroke='#888888' stroke-width='2'/></svg>`;
        const img = `data:image/svg+xml;utf8,${encodeURIComponent(svg)}`;
        wallMeta = { _isWall: true, wallId: subject.wall?.id, wallIdentifier: name, wallImg: img };
      } catch (_) {}
    }

    const base = {
      target: subject._isWall ? actionData.actor : subject,
      dc,
      // Keep legacy fields while also providing explicit names used by templates
      roll: total,
      die,
      rollTotal: total,
      dieResult: die,
      margin: total - dc,
      outcome,
      currentVisibility: current,
      oldVisibility: current,
      newVisibility,
      changed: newVisibility !== current,
      ...wallMeta,
    };

    // If a seek template was provided, ensure the target is within it; otherwise mark as unchanged to be filtered out later
    try {
      if (actionData.seekTemplateCenter && actionData.seekTemplateRadiusFeet) {
        const { isTokenWithinTemplate } = await import("../infra/shared-utils.js");
        const inside = isTokenWithinTemplate(actionData.seekTemplateCenter, actionData.seekTemplateRadiusFeet, subject);
        if (!inside) return { ...base, changed: false };
      }
    } catch (_) {}

    return base;
  }

  buildCacheEntryFromChange(change) {
    // Support both token and wall changes in cache
    if (change?.wallId) {
      return { wallId: change.wallId, oldVisibility: change.oldVisibility };
    }
    return { targetId: change.target?.id, oldVisibility: change.oldVisibility };
  }

  entriesToRevertChanges(entries, actionData) {
    const changes = [];
    for (const e of entries) {
      if (e?.wallId) {
        // Revert wall state on the seeker back to previous visibility (default hidden)
        const prev = typeof e.oldVisibility === "string" ? e.oldVisibility : "hidden";
        changes.push({ observer: actionData.actor, wallId: e.wallId, newWallState: prev });
      } else if (e?.targetId) {
        const tgt = this.getTokenById(e.targetId);
        if (tgt) changes.push({ observer: actionData.actor, target: tgt, newVisibility: e.oldVisibility });
      }
    }
    return changes;
  }

  // For walls, return a change describing wallId + desired state instead of token target
  outcomeToChange(actionData, outcome) {
    try {
      if (outcome?._isWall && outcome?.wallId) {
        const effective = outcome?.overrideState || outcome?.newVisibility || null;
        return {
          observer: actionData.actor,
          wallId: outcome.wallId,
          newWallState: effective,
          oldVisibility: outcome?.oldVisibility || outcome?.currentVisibility || null,
        };
      }
    } catch (_) {}
    return super.outcomeToChange(actionData, outcome);
  }

  // Apply token visibility changes as usual, and also persist wall visibility for the seeker
  async applyChangesInternal(changes) {
    try {
      const tokenChanges = [];
      const wallChangesByObserver = new Map();
      for (const ch of changes) {
        if (ch?.wallId) {
          const obsId = ch?.observer?.id;
          if (!obsId) continue;
          if (!wallChangesByObserver.has(obsId)) wallChangesByObserver.set(obsId, { observer: ch.observer, walls: new Map() });
          wallChangesByObserver.get(obsId).walls.set(ch.wallId, ch.newWallState);
        } else {
          tokenChanges.push(ch);
        }
      }

      // First apply token visibility changes (if any)
      if (tokenChanges.length > 0) {
        const { applyVisibilityChanges } = await import("../infra/shared-utils.js");
        const groups = this.groupChangesByObserver(tokenChanges);
        for (const group of groups) {
          await applyVisibilityChanges(group.observer, group.items.map((i) => ({ target: i.target, newVisibility: i.newVisibility })), { direction: this.getApplyDirection() });
        }
      }

      // Then persist wall states for each observer
      if (wallChangesByObserver.size > 0) {
        for (const { observer, walls } of wallChangesByObserver.values()) {
          try {
            const doc = observer?.document;
            if (!doc) continue;
            const current = doc.getFlag?.(MODULE_ID, "walls") || {};
            const next = { ...current };
            const { expandWallIdWithConnected } = await import("../../../services/connected-walls.js");
            for (const [wallId, state] of walls.entries()) {
              // Default to 'observed' on success; keep 'hidden' otherwise
              const eff = typeof state === "string" ? state : "observed";
              const applied = eff === "undetected" || eff === "hidden" ? "hidden" : "observed";
              const ids = expandWallIdWithConnected(wallId);
              for (const id of ids) next[id] = applied;
            }
            await doc.setFlag?.(MODULE_ID, "walls", next);
            try {
              const { updateWallVisuals } = await import("../../../services/visual-effects.js");
              await updateWallVisuals(observer.id);
            } catch (_) {}
          } catch (e) { /* ignore per-observer wall errors */ }
        }
      }
    } catch (e) {
      // Fallback to base implementation if something goes wrong
      return super.applyChangesInternal(changes);
    }
  }
}

<|MERGE_RESOLUTION|>--- conflicted
+++ resolved
@@ -23,8 +23,14 @@
       .filter((t) => t && t.actor)
       // Exclude the acting token reliably by id when possible
       .filter((t) => (actorId ? t.id !== actorId : t !== actionData.actor))
-<<<<<<< HEAD
-      .filter((t) => !shouldFilterAlly(actionData.actor, t, "enemies"));
+      // Always include hazards and loot in seek results regardless of ally filtering
+      .filter((t) => {
+        if (t.actor?.type === "hazard" || t.actor?.type === "loot") return true;
+        // Prefer dialog's ignoreAllies when provided
+        // Discovery should not apply ignoreAllies when null/undefined; allow dialog to filter live
+        const preferIgnore = (actionData?.ignoreAllies === true || actionData?.ignoreAllies === false) ? actionData.ignoreAllies : null;
+        return !shouldFilterAlly(actionData.actor, t, "enemies", preferIgnore);
+      });
 
     // Add hidden walls as discoverable subjects (as pseudo-tokens with dc)
     try {
@@ -39,16 +45,6 @@
       });
       potential = potential.concat(wallSubjects);
     } catch (_) {}
-=======
-      // Always include hazards and loot in seek results regardless of ally filtering
-      .filter((t) => {
-        if (t.actor?.type === "hazard" || t.actor?.type === "loot") return true;
-        // Prefer dialog's ignoreAllies when provided
-        // Discovery should not apply ignoreAllies when null/undefined; allow dialog to filter live
-        const preferIgnore = (actionData?.ignoreAllies === true || actionData?.ignoreAllies === false) ? actionData.ignoreAllies : null;
-        return !shouldFilterAlly(actionData.actor, t, "enemies", preferIgnore);
-      });
->>>>>>> 879b87c4
     
     // Optional distance limitation based on settings (combat vs out-of-combat)
     try {
@@ -77,12 +73,13 @@
 
   async analyzeOutcome(actionData, subject) {
     const { getVisibilityBetween } = await import("../../../utils.js");
-<<<<<<< HEAD
-    const { extractStealthDC, determineOutcome } = await import("../infra/shared-utils.js");
     const { MODULE_ID } = await import("../../../constants.js");
+    const { extractStealthDC, hasConcealedCondition, determineOutcome } = await import("../infra/shared-utils.js");
+    
     let current = "hidden";
     let dc = 0;
     let targetToken = subject;
+    
     if (subject && subject._isWall) {
       // Walls: use provided dc and evaluate new state vs current observer wall state
       dc = Number(subject.dc) || 15;
@@ -93,46 +90,41 @@
       } catch (_) { current = "hidden"; }
     } else {
       current = getVisibilityBetween(actionData.actor, subject);
+      
+      // Proficiency gating for hazards/loot
+      try {
+        if (subject?.actor && (subject.actor.type === "hazard" || subject.actor.type === "loot")) {
+          const minRank = Number(subject.document?.getFlag?.(MODULE_ID, "minPerceptionRank") ?? 0);
+          if (Number.isFinite(minRank) && minRank > 0) {
+            const stat = actionData.actor?.actor?.getStatistic?.("perception");
+            const seekerRank = Number(stat?.proficiency?.rank ?? stat?.rank ?? 0);
+            if (!(Number.isFinite(seekerRank) && seekerRank >= minRank)) {
+              const dcBlocked = extractStealthDC(subject) || 0;
+              const total = Number(actionData?.roll?.total ?? 0);
+              const die = Number(actionData?.roll?.dice?.[0]?.total ?? actionData?.roll?.terms?.[0]?.total ?? 0);
+              return {
+                target: subject,
+                dc: dcBlocked,
+                roll: total,
+                die,
+                rollTotal: total,
+                dieResult: die,
+                margin: total - dcBlocked,
+                outcome: "no-proficiency",
+                currentVisibility: current,
+                oldVisibility: current,
+                newVisibility: current,
+                changed: false,
+                noProficiency: true,
+              };
+            }
+          }
+        }
+      } catch (_) {}
+      
       // For loot actors, use the custom Stealth DC flag configured on the token; otherwise use Perception DC
       dc = extractStealthDC(subject);
     }
-=======
-    const { MODULE_ID } = await import("../../../constants.js");
-    const { extractStealthDC, hasConcealedCondition, determineOutcome } = await import("../infra/shared-utils.js");
-    const current = getVisibilityBetween(actionData.actor, subject);
-    // Proficiency gating for hazards/loot
-    try {
-      if (subject?.actor && (subject.actor.type === "hazard" || subject.actor.type === "loot")) {
-        const minRank = Number(subject.document?.getFlag?.(MODULE_ID, "minPerceptionRank") ?? 0);
-        if (Number.isFinite(minRank) && minRank > 0) {
-          const stat = actionData.actor?.actor?.getStatistic?.("perception");
-          const seekerRank = Number(stat?.proficiency?.rank ?? stat?.rank ?? 0);
-          if (!(Number.isFinite(seekerRank) && seekerRank >= minRank)) {
-            const dcBlocked = extractStealthDC(subject) || 0;
-            const total = Number(actionData?.roll?.total ?? 0);
-            const die = Number(actionData?.roll?.dice?.[0]?.total ?? actionData?.roll?.terms?.[0]?.total ?? 0);
-            return {
-              target: subject,
-              dc: dcBlocked,
-              roll: total,
-              die,
-              rollTotal: total,
-              dieResult: die,
-              margin: total - dcBlocked,
-              outcome: "no-proficiency",
-              currentVisibility: current,
-              oldVisibility: current,
-              newVisibility: current,
-              changed: false,
-              noProficiency: true,
-            };
-          }
-        }
-      }
-    } catch (_) {}
-    // For loot actors, use the custom Stealth DC flag configured on the token; otherwise use Perception DC
-    const dc = extractStealthDC(subject);
->>>>>>> 879b87c4
     const total = Number(actionData?.roll?.total ?? 0);
     const die = Number(actionData?.roll?.dice?.[0]?.total ?? actionData?.roll?.terms?.[0]?.total ?? 0);
     const outcome = determineOutcome(total, die, dc);
