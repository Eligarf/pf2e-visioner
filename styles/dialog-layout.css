/*
 * Dialog Layout Styles - Simplified for maximum compatibility
 * All styles scoped to .pf2e-visioner to avoid conflicts
 */

.pf2e-visioner {
  /* Force dialog to have a fixed height */
  .point-out-preview-dialog,
  .seek-preview-dialog,
  .hide-preview-dialog,
  .sneak-preview-dialog,
  .create-a-diversion-preview-dialog,
  .consequences-preview-dialog,
  .take-cover-preview-dialog {
    height: 600px;
  }

  /* Force dialog content to be full height */
  .point-out-preview-dialog .window-content,
  .seek-preview-dialog .window-content,
  .hide-preview-dialog .window-content,
  .sneak-preview-dialog .window-content,
  .create-a-diversion-preview-dialog .window-content,
  .consequences-preview-dialog .window-content,
  .take-cover-preview-dialog .window-content {
    height: 100%;
    padding: 10px;
    overflow: hidden;
  }

  /* Force content wrapper to be flex with full height */
  .point-out-preview-content,
  .seek-preview-content,
  .hide-preview-content,
  .sneak-preview-content,
  .create-a-diversion-preview-content,
  .consequences-preview-content,
  .take-cover-preview-content {
    display: flex;
    flex-direction: column;
    height: 100%;
    overflow: hidden;
  }

  /* Force header to not grow */
  .actor-info,
  .hider-info,
  .attacker-info,
  .encounter-filter-section {
    flex: 0 0 auto;
  }

  /* Force table container to grow and scroll */
  .results-table-container {
    flex: 1 1 auto;
    overflow-y: scroll !important;
    overflow-x: hidden;
    border: 1px solid var(--color-border-light-primary);
    margin-bottom: 10px;
    /* Default scrollbar styling */
    scrollbar-width: thin;
    scrollbar-color: rgba(73, 80, 87, 0.6) transparent;
  }

  /* Force footer to not grow */
  .point-out-preview-dialog-bulk-actions-header,
  .seek-preview-dialog-bulk-actions-header,
  .hide-preview-dialog-bulk-actions-header,
  .sneak-preview-dialog-bulk-actions-header,
  .create-a-diversion-preview-dialog-bulk-actions-header,
  .consequences-preview-dialog-bulk-actions-header,
  .take-cover-preview-dialog-bulk-actions-header {
    flex: 0 0 auto;
    border-top: 1px solid var(--color-border-light-primary);
    padding-top: 10px;
    display: flex;
    justify-content: space-between;
  }

  /* Basic table styling */
  .visibility-table,
  .point-out-results-table,
  .seek-results-table,
  .hide-results-table,
  .sneak-results-table,
  .create-a-diversion-results-table,
  .consequences-results-table,
  .take-cover-results-table {
    width: 100%;
  }

  /* Sticky headers */
  .results-table-container thead th {
    position: sticky;
    top: 0;
    z-index: 10;
  }

  /* Name column word wrapping */
  .token-name strong {
    white-space: normal;
<<<<<<< HEAD
    word-wrap: break-word;
  }


=======
    word-wrap: normal;
    word-break: normal;
    overflow-wrap: break-word;
    hyphens: auto; /* Allows hyphenation for very long words */
  }

  .results-table-container td.token-name {
    white-space: normal;
    word-wrap: normal;
    overflow-wrap: break-word;
    word-break: normal;
    max-width: 150px; /* Forces wrapping when needed */
  }

  /* Token image clickable styling */
  .token-image img {
    cursor: pointer;
    transition:
      transform 0.2s ease,
      box-shadow 0.2s ease;
    border-radius: 4px;
    object-fit: cover;
    object-position: top;
    display: block;
    margin: 0 auto;
  }
>>>>>>> a61d83f3

  /* Row styling */
  .results-table-container tr:nth-child(even) {
    background-color: rgba(0, 0, 0, 0.1);
  }

  /* Selection-based highlight parity with token manager */
  .results-table-container tr.token-row.row-hover,
  .results-table-container tr[data-token-id].row-hover {
    outline: 2px solid var(--pf2e-visioner-primary);
    outline-offset: -2px;
    box-shadow: inset 0 0 0 2px var(--visibility-hidden-bg-strong);
    background: var(--visibility-hidden-bg) !important;
  }

  /* Theme-colored row highlight per dialog */
  .seek-preview-dialog .results-table-container tr.row-hover,
  .seek-preview-dialog .results-table-container tr[data-token-id].row-hover {
    outline-color: var(--pf2e-visioner-info);
    box-shadow: inset 0 0 0 2px rgba(44, 90, 160, 0.35);
    background: rgba(44, 90, 160, 0.1) !important;
  }

  .hide-preview-dialog .results-table-container tr.row-hover,
  .hide-preview-dialog .results-table-container tr[data-token-id].row-hover {
    outline-color: var(--pf2e-visioner-purple);
    box-shadow: inset 0 0 0 2px rgba(142, 36, 170, 0.35);
    background: rgba(142, 36, 170, 0.1) !important;
  }

  .point-out-preview-dialog .results-table-container tr.row-hover,
  .point-out-preview-dialog .results-table-container tr[data-token-id].row-hover {
    outline-color: var(--pf2e-visioner-warning);
    box-shadow: inset 0 0 0 2px var(--visibility-hidden-bg-strong);
    background: var(--visibility-hidden-bg) !important;
  }

  .sneak-preview-dialog .results-table-container tr.row-hover,
  .sneak-preview-dialog .results-table-container tr[data-token-id].row-hover {
    outline-color: var(--pf2e-visioner-gray);
    box-shadow: inset 0 0 0 2px rgba(108, 117, 125, 0.35);
    background: rgba(108, 117, 125, 0.1) !important;
  }

  .create-a-diversion-preview-dialog .results-table-container tr.row-hover,
  .create-a-diversion-preview-dialog .results-table-container tr[data-token-id].row-hover {
    outline-color: var(--pf2e-visioner-teal);
    box-shadow: inset 0 0 0 2px rgba(23, 162, 184, 0.35);
    background: rgba(23, 162, 184, 0.1) !important;
  }

  .consequences-preview-dialog .results-table-container tr.row-hover,
  .consequences-preview-dialog .results-table-container tr[data-token-id].row-hover {
    outline-color: var(--pf2e-visioner-danger);
    box-shadow: inset 0 0 0 2px rgba(220, 53, 69, 0.35);
    background: rgba(220, 53, 69, 0.1) !important;
  }

  /* Take Cover - Brown */
  .take-cover-preview-dialog .results-table-container tr.row-hover,
  .take-cover-preview-dialog .results-table-container tr[data-token-id].row-hover {
    outline-color: var(--pf2e-visioner-brown);
    box-shadow: inset 0 0 0 2px rgba(121, 85, 72, 0.35);
    background: rgba(121, 85, 72, 0.1) !important;
  }

  /* WebKit scrollbar styling (default) */
  .results-table-container::-webkit-scrollbar {
    width: 8px;
  }

  .results-table-container::-webkit-scrollbar-track {
    background: transparent;
  }

  .results-table-container::-webkit-scrollbar-thumb {
    background: rgba(73, 80, 87, 0.6);
    border-radius: 4px;
  }

  .results-table-container::-webkit-scrollbar-thumb:hover {
    background: rgba(73, 80, 87, 0.8);
  }

  /* Theme-specific styling */

  /* Hide - Purple */
  .hide-preview-dialog .results-table-container {
    scrollbar-color: rgba(142, 36, 170, 0.6) transparent;
  }

  .hide-preview-dialog .results-table-container::-webkit-scrollbar-thumb {
    background: rgba(142, 36, 170, 0.6);
  }

  .hide-preview-dialog .results-table-container::-webkit-scrollbar-thumb:hover {
    background: rgba(142, 36, 170, 0.8);
  }

  .hide-preview-dialog .results-table-container thead th {
    background-color: var(--pf2e-visioner-purple);
    color: white;
  }

  /* Seek - Blue */
  .seek-preview-dialog .results-table-container {
    scrollbar-color: rgba(44, 90, 160, 0.6) transparent;
  }

  .seek-preview-dialog .results-table-container::-webkit-scrollbar-thumb {
    background: rgba(44, 90, 160, 0.6);
  }

  .seek-preview-dialog .results-table-container::-webkit-scrollbar-thumb:hover {
    background: rgba(44, 90, 160, 0.8);
  }

  .seek-preview-dialog .results-table-container thead th {
    background-color: var(--pf2e-visioner-info);
    color: white;
  }

  /* Point Out - Orange */
  .point-out-preview-dialog .results-table-container {
    scrollbar-color: var(--visibility-hidden) transparent;
  }

  .point-out-preview-dialog .results-table-container::-webkit-scrollbar-thumb {
    background: var(--visibility-hidden);
  }

  .point-out-preview-dialog .results-table-container::-webkit-scrollbar-thumb:hover {
    background: var(--visibility-hidden);
  }

  .point-out-preview-dialog .results-table-container thead th {
    background-color: var(--pf2e-visioner-warning);
    color: white;
  }

  /* Sneak - Gray */
  .sneak-preview-dialog .results-table-container {
    scrollbar-color: rgba(108, 117, 125, 0.6) transparent;
  }

  .sneak-preview-dialog .results-table-container::-webkit-scrollbar-thumb {
    background: rgba(108, 117, 125, 0.6);
  }

  .sneak-preview-dialog .results-table-container::-webkit-scrollbar-thumb:hover {
    background: rgba(108, 117, 125, 0.8);
  }

  .sneak-preview-dialog .results-table-container thead th {
    background-color: var(--pf2e-visioner-gray);
    color: white;
  }

  /* Create a Diversion - Teal */
  .create-a-diversion-preview-dialog .results-table-container {
    scrollbar-color: rgba(23, 162, 184, 0.6) transparent;
  }

  .create-a-diversion-preview-dialog .results-table-container::-webkit-scrollbar-thumb {
    background: rgba(23, 162, 184, 0.6);
  }

  .create-a-diversion-preview-dialog .results-table-container::-webkit-scrollbar-thumb:hover {
    background: rgba(23, 162, 184, 0.8);
  }

  .create-a-diversion-preview-dialog .results-table-container thead th {
    background-color: var(--pf2e-visioner-teal);
    color: white;
  }

  /* Consequences - Red */
  .consequences-preview-dialog .results-table-container {
    scrollbar-color: rgba(220, 53, 69, 0.6) transparent;
  }

  .consequences-preview-dialog .results-table-container::-webkit-scrollbar-thumb {
    background: rgba(220, 53, 69, 0.6);
  }

  .consequences-preview-dialog .results-table-container::-webkit-scrollbar-thumb:hover {
    background: rgba(220, 53, 69, 0.8);
  }

  .consequences-preview-dialog .results-table-container thead th {
    background-color: var(--pf2e-visioner-danger);
    color: white;
  }

  /* Take Cover - Brown theme */
  .take-cover-preview-dialog .results-table-container {
    scrollbar-color: rgba(121, 85, 72, 0.6) transparent;
  }
  .take-cover-preview-dialog .results-table-container::-webkit-scrollbar-thumb {
    background: rgba(121, 85, 72, 0.6);
  }
  .take-cover-preview-dialog .results-table-container::-webkit-scrollbar-thumb:hover {
    background: rgba(121, 85, 72, 0.8);
  }
  .take-cover-preview-dialog .results-table-container thead th {
    background-color: var(--pf2e-visioner-brown);
    color: var(--color-text-light-primary);
  }

  /* Visibility change layout for consequences dialog */
  .consequences-preview-dialog .visibility-change {
    width: 100px;
  }

  /* Visibility change layout for consequences dialog */
  .consequences-preview-dialog .actions {
    width: 50px;
  }

  .consequences-preview-dialog .visibility-change-with-override {
    display: flex;
    flex-direction: row;
    align-items: center;
    justify-content: center;
    gap: 8px;
  }

  .consequences-preview-dialog .visibility-arrow {
    color: var(--color-text-dark-secondary);
    font-size: 14px;
    margin: 0 4px;
  }

  .consequences-preview-dialog .override-icons {
    display: flex;
    gap: 4px;
  }

  /* State icon styling for consequences dialog */
  .consequences-preview-dialog .override-icons .state-icon {
    width: 28px;
    height: 28px;
    border: 1px solid var(--color-border-light-primary);
    border-radius: 4px;
    display: flex;
    align-items: center;
    justify-content: center;
    cursor: pointer;
    background: rgba(0, 0, 0, 0.1);
    transition: all 0.2s ease;
    position: relative;
  }

  .consequences-preview-dialog .override-icons .state-icon:hover {
    background: rgba(255, 255, 255, 0.1);
    transform: translateY(-1px);
  }

  /* State icon colors are now inline in the template */

  /* Animation for initial outcome */
  @keyframes initialGlow {
    0% {
      box-shadow: 0 0 8px var(--visibility-observed);
      border-color: var(--visibility-observed);
      transform: scale(1.05);
    }
    50% {
      box-shadow: 0 0 20px var(--visibility-observed);
      border-color: var(--cover-none);
      transform: scale(1.1);
    }
    100% {
      box-shadow: 0 0 8px var(--visibility-observed);
      border-color: var(--visibility-observed);
      transform: scale(1.05);
    }
  }

  .consequences-preview-dialog .override-icons .state-icon.initial-outcome {
    animation: initialGlow 1.5s ease-in-out infinite;
    border: 2px solid var(--visibility-observed) !important;
    background-color: var(--visibility-observed-bg);
  }

  /* Selected state styling for each visibility state */
  .consequences-preview-dialog .override-icons .state-icon[data-state='observed'].selected {
    background: var(--visibility-observed-bg-strong);
    border: 2px solid var(--visibility-observed);
    box-shadow: 0 0 8px var(--visibility-observed);
    transform: scale(1.1);
  }

  .consequences-preview-dialog .override-icons .state-icon[data-state='concealed'].selected {
    background: rgba(255, 193, 7, 0.2);
    border: 2px solid var(--visibility-concealed);
    box-shadow: 0 0 8px rgba(255, 193, 7, 0.5);
    transform: scale(1.1);
  }

  .consequences-preview-dialog .override-icons .state-icon[data-state='hidden'].selected {
    background: var(--visibility-hidden-bg-strong);
    border: 2px solid var(--visibility-hidden);
    box-shadow: 0 0 8px rgba(255, 102, 0, 0.5);
    transform: scale(1.1);
  }

  .consequences-preview-dialog .override-icons .state-icon[data-state='undetected'].selected {
    background: var(--visibility-undetected-bg-strong);
    border: 2px solid var(--visibility-undetected);
    box-shadow: 0 0 8px var(--visibility-undetected);
    transform: scale(1.1);
  }

  /* Selected dot indicator for each visibility state */
  .consequences-preview-dialog .override-icons .state-icon[data-state='observed'].selected::after {
    content: '';
    position: absolute;
    bottom: -2px;
    right: -2px;
    width: 8px;
    height: 8px;
    background-color: var(--visibility-observed);
    border-radius: 50%;
    border: 1px solid var(--color-text-light-primary);
  }

  .consequences-preview-dialog .override-icons .state-icon[data-state='concealed'].selected::after {
    content: '';
    position: absolute;
    bottom: -2px;
    right: -2px;
    width: 8px;
    height: 8px;
    background-color: var(--visibility-concealed);
    border-radius: 50%;
    border: 1px solid var(--color-text-light-primary);
  }

  .consequences-preview-dialog .override-icons .state-icon[data-state='hidden'].selected::after {
    content: '';
    position: absolute;
    bottom: -2px;
    right: -2px;
    width: 8px;
    height: 8px;
    background-color: var(--visibility-hidden);
    border-radius: 50%;
    border: 1px solid var(--color-text-light-primary);
  }

  .consequences-preview-dialog
    .override-icons
    .state-icon[data-state='undetected'].selected::after {
    content: '';
    position: absolute;
    bottom: -2px;
    right: -2px;
    width: 8px;
    height: 8px;
    background-color: var(--visibility-undetected);
    border-radius: 50%;
    border: 1px solid var(--color-text-light-primary);
  }

  /* Bulk action buttons styling */
  .bulk-action-btn {
    padding: 8px 16px;
    border: 1px solid var(--color-border-light-primary);
    border-radius: 4px;
    background: var(--color-bg-option);
    color: var(--color-text-primary);
    cursor: pointer;
    display: flex;
    align-items: center;
    gap: 6px;
    font-size: 13px;
    font-weight: 500;
    transition: all 0.2s ease;
    min-width: 100px;
    justify-content: center;
  }

  .bulk-action-btn:hover {
    background: var(--color-bg-option-active);
    border-color: var(--color-border-highlight);
    transform: translateY(-1px);
    box-shadow: 0 2px 4px rgba(0, 0, 0, 0.2);
  }

  .bulk-action-btn:disabled {
    opacity: 0.6;
    cursor: not-allowed;
    transform: none;
    box-shadow: none;
  }

  .bulk-action-btn.apply-all {
    background: var(--color-bg-btn-primary);
    color: var(--color-text-light-primary);
    border-color: var(--color-border-highlight-alt);
  }

  .bulk-action-btn.apply-all:hover:not(:disabled) {
    background: var(--color-bg-btn-primary-active);
    border-color: var(--color-border-highlight);
  }

  .bulk-action-btn.revert-all {
    background: var(--color-bg-btn-secondary);
    color: var(--color-text-light-primary);
    border-color: var(--color-border-light-primary);
  }

  .bulk-action-btn.revert-all:hover:not(:disabled) {
    background: var(--color-bg-btn-secondary-active);
    border-color: var(--color-border-highlight);
  }

  /* Row action buttons styling */
  .row-action-btn {
    width: 30px;
    height: 30px;
    margin: 0 3px;
    border: 1px solid var(--color-border-light-primary);
    border-radius: 4px;
    background: var(--color-bg-option);
    color: var(--color-text-primary);
    cursor: pointer;
    display: flex;
    align-items: center;
    justify-content: center;
    font-size: 12px;
    transition: all 0.2s ease;
  }

  .row-action-btn:hover {
    background: var(--color-bg-option-active);
    border-color: var(--color-border-highlight);
    transform: translateY(-1px);
    box-shadow: 0 2px 4px rgba(0, 0, 0, 0.2);
  }

  .row-action-btn.apply-change {
    background: var(--color-bg-btn-primary);
    color: var(--color-text-light-primary);
    border-color: var(--color-bg-btn-primary);
  }

  .row-action-btn.apply-change:hover {
    background: var(--color-bg-btn-primary-active);
    border-color: var(--color-bg-btn-primary-active);
  }

  .row-action-btn.revert-change {
    background: var(--color-bg-btn-secondary);
    color: var(--color-text-dark-primary);
    border-color: var(--color-bg-btn-secondary);
  }

  .row-action-btn.revert-change:hover {
    background: var(--color-bg-btn-secondary-active);
    border-color: var(--color-bg-btn-secondary-active);
  }

  /* Action buttons styling for specific dialogs */
  .consequences-preview-dialog .row-action-btn {
    width: 30px;
    height: 30px;
    margin: 0 3px;
    border-radius: 4px;
    display: flex;
    align-items: center;
    justify-content: center;
  }

  /* Wall Manager specific styles */
  .pf2e-visioner-wall-manager {
    display: flex;
    flex-direction: column;
    height: 100%;
    
    .search-filter-container {
      flex-wrap: wrap;
      gap: 8px;
      flex-shrink: 0;
    }

    .search-filter-container > div {
      display: flex;
      align-items: center;
      gap: 4px;
      white-space: nowrap;
    }

    .search-filter-container input,
    .search-filter-container select {
      padding: 4px 8px;
      border: 1px solid var(--color-border-light-primary);
      border-radius: 3px;
      background: var(--color-bg-input);
      color: var(--color-text-primary);
      font-size: 12px;
    }

    .search-filter-container input:focus,
    .search-filter-container select:focus {
      outline: none;
      border-color: var(--color-text-hyperlink);
      box-shadow: 0 0 3px rgba(255, 152, 0, 0.3);
    }

    /* Fix dropdown option styling for better contrast */
    .search-filter-container select option {
      background: var(--color-bg-primary, #2a2a2a);
      color: var(--color-text-primary, #ffffff);
      padding: 4px 8px;
    }

    .search-filter-container select option:hover {
      background: var(--color-bg-option-hover, #3a3a3a);
    }

    .search-filter-container select option:checked {
      background: var(--color-bg-option-active, #4a4a4a);
      color: var(--color-text-light-primary, #ffffff);
    }

    .table-container {
      flex: 1;
      min-height: 0;
      height: 400px;
      max-height: 400px;
      background: var(--color-bg-primary);
      scrollbar-width: thin;
      scrollbar-color: var(--color-scrollbar-thumb) var(--color-scrollbar-track);
      margin-bottom: 12px;
      border: 1px solid rgba(255, 255, 255, 0.2);
      border-radius: 4px;
      overflow: auto;
      position: relative;
    }

    .table-container::-webkit-scrollbar {
      width: 8px;
    }

    .table-container::-webkit-scrollbar-track {
      background: var(--color-scrollbar-track);
      border-radius: 4px;
    }

    .table-container::-webkit-scrollbar-thumb {
      background: var(--color-scrollbar-thumb);
      border-radius: 4px;
    }

    .table-container::-webkit-scrollbar-thumb:hover {
      background: var(--color-scrollbar-thumb-hover);
    }

    .sticky-header-table {
      width: 100%;
      border-collapse: collapse;
      margin: 0;
    }

    .sticky-header {
      position: sticky !important;
      top: 0 !important;
      z-index: 999 !important;
      background: var(--color-bg-header, #2a2a2a) !important;
    }

    .sticky-row {
      position: sticky !important;
      top: 0 !important;
      z-index: 999 !important;
      background: var(--color-bg-header, #2a2a2a) !important;
    }

    .sticky-header th {
      padding: 8px;
      border-bottom: 2px solid var(--color-border-dark);
      font-weight: bold;
      text-align: center;
      background: var(--color-bg-header, #2a2a2a) !important;
      position: sticky !important;
      top: 0 !important;
      z-index: 999 !important;
      box-shadow: 0 2px 4px rgba(0, 0, 0, 0.3);
    }

    .sticky-header-table tbody td {
      padding: 6px 8px;
      border-bottom: 1px solid var(--color-border-light);
      vertical-align: middle;
    }

    .sticky-header-table tbody tr:hover {
      background: rgba(255, 255, 255, 0.05);
    }

    .wall-count {
      font-size: 12px;
      color: var(--color-text-secondary);
      white-space: nowrap;
    }

    .header-actions {
      flex-shrink: 0;
      margin-bottom: 8px;
    }

    .header-actions .visioner-btn {
      padding: 6px 12px;
      border: 1px solid var(--color-border-light-primary);
      border-radius: 4px;
      background: var(--color-bg-btn-secondary, #6c757d);
      color: var(--color-text-btn-secondary, #ffffff);
      font-weight: 500;
      font-size: 12px;
      cursor: pointer;
      transition: all 0.2s ease;
      display: inline-flex;
      align-items: center;
      gap: 4px;
    }

    .header-actions .visioner-btn:hover {
      background: var(--color-bg-btn-secondary-hover, #5a6268);
      border-color: var(--color-border-hover, var(--color-text-hyperlink));
      transform: translateY(-1px);
      box-shadow: 0 2px 4px rgba(0, 0, 0, 0.15);
    }

    .header-actions .visioner-btn:active {
      transform: translateY(0);
      box-shadow: 0 1px 2px rgba(0, 0, 0, 0.1);
    }

    .header-actions .visioner-btn i {
      font-size: 11px;
    }

    /* Bulk cover button styling */
    .header-actions .visioner-btn[data-action="bulkCoverAuto"] {
      background: var(--color-bg-btn-secondary, #6c757d);
      border-color: var(--color-border-light-primary);
    }

    .header-actions .visioner-btn[data-action="bulkCoverNone"] {
      background: var(--cover-none-bg, #dc3545);
      border-color: var(--cover-none-border, #dc3545);
      color: var(--cover-none-text, #ffffff);
    }

    .header-actions .visioner-btn[data-action="bulkCoverStandard"] {
      background: var(--cover-standard-bg, #fd7e14);
      border-color: var(--cover-standard-border, #fd7e14);
      color: var(--cover-standard-text, #ffffff);
    }

    .header-actions .visioner-btn[data-action="bulkCoverGreater"] {
      background: var(--cover-greater-bg, #e83e8c);
      border-color: var(--cover-greater-border, #e83e8c);
      color: var(--cover-greater-text, #ffffff);
    }

    .header-actions .visioner-btn[data-action="bulkCoverNone"]:hover {
      background: var(--cover-none-bg-hover, #c82333);
      border-color: var(--cover-none-border-hover, #c82333);
    }

    .header-actions .visioner-btn[data-action="bulkCoverStandard"]:hover {
      background: var(--cover-standard-bg-hover, #e8690b);
      border-color: var(--cover-standard-border-hover, #e8690b);
    }

    .header-actions .visioner-btn[data-action="bulkCoverGreater"]:hover {
      background: var(--cover-greater-bg-hover, #d63384);
      border-color: var(--cover-greater-border-hover, #d63384);
    }

    .sheet-footer {
      flex-shrink: 0;
      margin-top: 8px;
      padding-top: 8px;
      border-top: 1px solid var(--color-border-light);
      background: var(--color-bg-primary);
      display: flex;
      gap: 8px;
      justify-content: flex-end;
    }

    .sheet-footer .visioner-btn {
      padding: 8px 16px;
      border-radius: 4px;
      font-weight: 500;
      transition: all 0.2s ease;
      border: 1px solid transparent;
      cursor: pointer;
    }

    .sheet-footer .visioner-btn.visioner-primary {
      background: var(--color-bg-btn-primary, #28a745);
      color: var(--color-text-btn-primary, #ffffff);
      border-color: var(--color-border-btn-primary, #28a745);
    }

    .sheet-footer .visioner-btn.visioner-primary:hover {
      background: var(--color-bg-btn-primary-hover, #218838);
      border-color: var(--color-border-btn-primary-hover, #218838);
      transform: translateY(-1px);
      box-shadow: 0 2px 4px rgba(0, 0, 0, 0.2);
    }

    .sheet-footer .visioner-btn:not(.visioner-primary) {
      background: var(--color-bg-btn-secondary, #6c757d);
      color: var(--color-text-btn-secondary, #ffffff);
      border-color: var(--color-border-btn-secondary, #6c757d);
    }

    .sheet-footer .visioner-btn:not(.visioner-primary):hover {
      background: var(--color-bg-btn-secondary-hover, #5a6268);
      border-color: var(--color-border-btn-secondary-hover, #5a6268);
      transform: translateY(-1px);
      box-shadow: 0 2px 4px rgba(0, 0, 0, 0.15);
    }

    .sheet-footer .visioner-btn:active {
      transform: translateY(0);
      box-shadow: 0 1px 2px rgba(0, 0, 0, 0.1);
    }

    .sheet-footer .visioner-btn i {
      margin-right: 6px;
    }

    .cover-override-buttons {
      gap: 2px !important;
    }

    .cover-override-buttons .visioner-icon-btn {
      min-width: 28px;
      height: 28px;
      padding: 4px;
      font-size: 12px;
    }

    .wall-type-select {
      width: 100%;
      max-width: 100px;
      padding: 4px 6px;
      border: 1px solid var(--color-border-light-primary);
      border-radius: 3px;
      background: var(--color-bg-input);
      color: var(--color-text-primary);
      font-size: 11px;
      cursor: pointer;
    }

    .wall-type-select:focus {
      outline: none;
      border-color: var(--color-text-hyperlink);
      box-shadow: 0 0 3px rgba(255, 152, 0, 0.3);
    }

    .wall-type-select:hover {
      border-color: var(--color-border-hover, var(--color-text-hyperlink));
    }

    .wall-type-container {
      display: flex;
      flex-direction: column;
      align-items: center;
      gap: 4px;
    }

    .wall-type-button {
      background: none;
      border: 2px solid transparent;
      border-radius: 4px;
      padding: 2px;
      cursor: pointer;
      transition: all 0.2s ease;
      display: flex;
      align-items: center;
      justify-content: center;
    }

    .wall-type-button:hover {
      border-color: var(--color-text-hyperlink, #ff9800);
      background: rgba(255, 152, 0, 0.1);
      transform: scale(1.05);
    }

    .wall-type-button:active {
      transform: scale(0.95);
    }

    .wall-type-button img {
      display: block;
      border-radius: 2px;
      pointer-events: none;
    }

    .wall-dc-input {
      width: 100%;
      max-width: 60px;
      padding: 4px 6px;
      border: 1px solid var(--color-border-light-primary);
      border-radius: 3px;
      background: var(--color-bg-input);
      color: var(--color-text-primary);
      font-size: 11px;
      text-align: center;
      cursor: text;
    }

    .wall-dc-input:focus {
      outline: none;
      border-color: var(--color-text-hyperlink);
      box-shadow: 0 0 3px rgba(255, 152, 0, 0.3);
    }

    .wall-dc-input:hover {
      border-color: var(--color-border-hover, var(--color-text-hyperlink));
    }

    .wall-dc-input::placeholder {
      color: var(--color-text-secondary);
      opacity: 0.7;
    }

    /* Responsive design for smaller screens */
    @media (max-width: 800px) {
      .search-filter-container {
        flex-direction: column;
        align-items: stretch;
      }

      .search-filter-container > div {
        justify-content: space-between;
      }

      .search-filter-container input {
        min-width: unset;
        flex: 1;
      }
    }
  }
} /* End .pf2e-visioner scope */<|MERGE_RESOLUTION|>--- conflicted
+++ resolved
@@ -99,12 +99,6 @@
   /* Name column word wrapping */
   .token-name strong {
     white-space: normal;
-<<<<<<< HEAD
-    word-wrap: break-word;
-  }
-
-
-=======
     word-wrap: normal;
     word-break: normal;
     overflow-wrap: break-word;
@@ -131,7 +125,6 @@
     display: block;
     margin: 0 auto;
   }
->>>>>>> a61d83f3
 
   /* Row styling */
   .results-table-container tr:nth-child(even) {
