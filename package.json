--- conflicted
+++ resolved
@@ -1,10 +1,6 @@
 {
   "name": "pf2e-visioner",
-<<<<<<< HEAD
-  "version": "3.0.0-alpha.5",
-=======
-  "version": "2.7.1",
->>>>>>> a0a1b9ab
+  "version": "3.0.0",
   "description": "Advanced per-token visibility and cover management for Pathfinder 2E",
   "main": "scripts/main.js",
   "scripts": {
